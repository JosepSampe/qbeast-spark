--- conflicted
+++ resolved
@@ -25,17 +25,13 @@
  * @param columnName the column name
  * @param dataType the data type of the column
  */
-<<<<<<< HEAD
 case class LinearTransformer(
     columnName: String,
     override val dataType: QDataType,
     override val optionalNullValue: Option[Any])
     extends Transformer {
-=======
-case class LinearTransformer(columnName: String, dataType: QDataType) extends Transformer {
   private def colMax = s"${columnName}_max"
   private def colMin = s"${columnName}_min"
->>>>>>> b81429ca
 
   private def getValue(row: Any): Any = {
     row match {
@@ -44,7 +40,6 @@
     }
   }
 
-<<<<<<< HEAD
   private def generateRandomNumber(min: Any, max: Any): Any = {
     dataType match {
       case DoubleDataType =>
@@ -65,12 +60,6 @@
     }
   }
 
-  override def makeTransformation(columnStats: ColumnStats): Transformation = {
-    val min = getValue(columnStats.min)
-    val max = getValue(columnStats.max)
-    val nullV = optionalNullValue.getOrElse(generateRandomNumber(min, max))
-    val nullValue = getValue(nullV)
-=======
   override def stats: ColumnStats =
     ColumnStats(
       statsNames = Seq(colMax, colMin),
@@ -79,7 +68,8 @@
   override def makeTransformation(row: String => Any): Transformation = {
     val min = getValue(row(colMin))
     val max = getValue(row(colMax))
->>>>>>> b81429ca
+    val nullV = optionalNullValue.getOrElse(generateRandomNumber(min, max))
+    val nullValue = getValue(nullV)
     assert(min != null && max != null)
     dataType match {
       case ordered: OrderedDataType =>

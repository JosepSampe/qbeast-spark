/*
 * Copyright 2021 Qbeast Analytics, S.L.
 */
package io.qbeast.core.transform

import com.fasterxml.jackson.annotation.JsonTypeInfo
import java.sql.Timestamp

/**
 * Double value transformation.
 */
@JsonTypeInfo(
  use = JsonTypeInfo.Id.CLASS,
  include = JsonTypeInfo.As.PROPERTY,
  property = "className")
trait Transformation extends Serializable {

  /**
   * Converts a real number to a normalized value.
   *
   * @param value a real number to convert
   * @return a real number between 0 and 1
   */
  def transform(value: Any): Double

  /**
   * This method should determine if the new data will cause the creation of a new revision.
   *
   * @param newTransformation the new transformation created with statistics over the new data
   * @return true if the domain of the newTransformation is not fully contained in this one.
   */
  def isSupersededBy(newTransformation: Transformation): Boolean

  /**
   * Merges two transformations. The domain of the resulting transformation is the union of this
   *
   * @param other
   * @return a new Transformation that contains both this and other.
   */
  def merge(other: Transformation): Transformation
}

trait OrdinalTransformation extends Transformation {
  def ordering: Ordering[Any]

}

/**
 * Identity transformation.
 */
case class IdentityToZeroTransformation(identityValue: Any) extends Transformation {

  @inline
  override def transform(value: Any): Double = value match {
<<<<<<< HEAD
    case v: Number =>
      v.byteValue()
    // Not sure that we need this
    case v: Timestamp =>
      v.getTime().byteValue()
=======
    case v: Number if v == identityValue => 0.0
>>>>>>> cc3df2c9
  }

  override def isSupersededBy(newTransformation: Transformation): Boolean = false

  override def merge(other: Transformation): Transformation = this

}

/**
 * Zero value for nulls transformation.
 */
object NullToZeroTransformation extends Transformation {

  @inline
  override def transform(value: Any): Double = value match {
    case null => 0.0
  }

  override def isSupersededBy(newTransformation: Transformation): Boolean = false

  override def merge(other: Transformation): Transformation = this

}<|MERGE_RESOLUTION|>--- conflicted
+++ resolved
@@ -4,7 +4,7 @@
 package io.qbeast.core.transform
 
 import com.fasterxml.jackson.annotation.JsonTypeInfo
-import java.sql.Timestamp
+import java.sql.{Timestamp, Date}
 
 /**
  * Double value transformation.
@@ -52,15 +52,11 @@
 
   @inline
   override def transform(value: Any): Double = value match {
-<<<<<<< HEAD
-    case v: Number =>
-      v.byteValue()
-    // Not sure that we need this
-    case v: Timestamp =>
-      v.getTime().byteValue()
-=======
+
     case v: Number if v == identityValue => 0.0
->>>>>>> cc3df2c9
+    case v: Timestamp if v == identityValue => 0.0
+    case v: Date if v == identityValue => 0.0
+
   }
 
   override def isSupersededBy(newTransformation: Transformation): Boolean = false

/*
 * Copyright 2021 Qbeast Analytics, S.L.
 */
package io.qbeast.spark.delta

import io.qbeast.core.model._
import io.qbeast.spark.delta.IndexStatusBuilder.{createCube, norm, qblock, weight}
import io.qbeast.spark.utils.TagColumns
import org.apache.spark.sql.delta.actions.AddFile
import org.apache.spark.sql.expressions.UserDefinedFunction
import org.apache.spark.sql.functions.{col, collect_list, lit, min, struct, sum, udf}
import org.apache.spark.sql.{Column, Dataset, SparkSession}

import scala.collection.immutable.SortedMap

/**
 * Builds the index status from a given snapshot and revision
 * @param qbeastSnapshot the QbeastSnapshot
 * @param revision the revision
 * @param announcedSet the announced set available for the revision
 * @param replicatedSet the replicated set available for the revision
 */
private[delta] class IndexStatusBuilder(
    qbeastSnapshot: DeltaQbeastSnapshot,
    revision: Revision,
    replicatedSet: ReplicatedSet,
    announcedSet: Set[CubeId] = Set.empty)
    extends Serializable {

  /**
   * Dataset of files belonging to the specific revision
   * @return the dataset of AddFile actions
   */
<<<<<<< HEAD
  def revisionFiles: Dataset[(String, QbeastBlock)] = {
=======
  def revisionFiles: Dataset[AddFile] =
>>>>>>> c33e9678
    // this must be external to the lambda, to avoid SerializationErrors
    val spark = SparkSession.active
    import spark.implicits._
    qbeastSnapshot
      .loadRevisionBlocks(revision.revisionID)
      .map(addFile =>
        (
          addFile.tags("cube"),
          QbeastBlock(addFile.path, addFile.tags, addFile.size, addFile.modificationTime)))
  }

  def build(): IndexStatus = {
    IndexStatus(
      revision = revision,
      replicatedSet = replicatedSet,
      announcedSet = announcedSet,
      cubesStatuses = buildCubesStatuses)
  }

  /**
   * Returns the index state for the given space revision
   * @return Dataset containing cube information
   */
  def buildCubesStatuses: SortedMap[CubeId, CubeStatus] = {

    val spark = SparkSession.active
    val builder = SortedMap.newBuilder[CubeId, CubeStatus]

    val rev = revision

    import spark.implicits._
    val ndims: Int = rev.transformations.size
    revisionFiles
<<<<<<< HEAD
      .groupByKey(_._1)
      .mapGroups((cube, f) => {
        var minMaxWeight = Int.MaxValue
        var elementCount = 0L
        val files = Vector.newBuilder[QbeastBlock]
        for ((_, file) <- f) {
          elementCount += file.elementCount
          val maxWeight = file.maxWeight.value
          if (maxWeight < minMaxWeight) {
            minMaxWeight = maxWeight
          }
          files += file
        }
        val cubeId = rev.createCubeId(cube)
        val cubeStatus = if (minMaxWeight == Int.MaxValue) {
          CubeStatus(
            cubeId,
            Weight.MaxValue,
            NormalizedWeight(rev.desiredCubeSize, elementCount),
            files.result())
        } else {
          val w = Weight(minMaxWeight)
          CubeStatus(cubeId, w, NormalizedWeight(w), files.result())
        }
        (cubeStatus.cubeId, cubeStatus)
      })
=======
      .groupBy(TagColumns.cube)
      .agg(
        weight(min(TagColumns.maxWeight)).as("maxWeight"),
        sum(TagColumns.elementCount).as("elementCount"),
        collect_list(qblock).as("files"))
      .select(
        createCube(col("cube"), lit(ndims)).as("cubeId"),
        col("maxWeight"),
        norm(col("maxWeight"), col("elementCount"), lit(rev.desiredCubeSize)).as(
          "normalizedWeight"),
        col("files"))
      .as[CubeStatus]
>>>>>>> c33e9678
      .collect()
      .foreach(row => builder += row.cubeId -> row)
    builder.result()
  }

}

object IndexStatusBuilder {
  val weight: UserDefinedFunction = udf((weight: Int) => Weight(weight))

  val norm: UserDefinedFunction = udf((mw: Weight, elementCount: Long, desiredSize: Int) =>
    if (mw < Weight.MaxValue) {
      mw.fraction
    } else {
      NormalizedWeight.apply(desiredSize, elementCount)
    })

  val createCube: UserDefinedFunction =
    udf((cube: String, dimensions: Int) => CubeId(dimensions, cube))

  val qblock: Column =
    struct(
      col("path"),
      col("size"),
      col("modificationTime"),
      weight(TagColumns.minWeight).as("minWeight"),
      weight(TagColumns.maxWeight)
        .as("maxWeight"),
      TagColumns.state,
      TagColumns.revision.cast("bigint").as("revision"),
      TagColumns.elementCount.cast("bigint").as("elementCount"))

}<|MERGE_RESOLUTION|>--- conflicted
+++ resolved
@@ -31,21 +31,9 @@
    * Dataset of files belonging to the specific revision
    * @return the dataset of AddFile actions
    */
-<<<<<<< HEAD
-  def revisionFiles: Dataset[(String, QbeastBlock)] = {
-=======
   def revisionFiles: Dataset[AddFile] =
->>>>>>> c33e9678
     // this must be external to the lambda, to avoid SerializationErrors
-    val spark = SparkSession.active
-    import spark.implicits._
-    qbeastSnapshot
-      .loadRevisionBlocks(revision.revisionID)
-      .map(addFile =>
-        (
-          addFile.tags("cube"),
-          QbeastBlock(addFile.path, addFile.tags, addFile.size, addFile.modificationTime)))
-  }
+    qbeastSnapshot.loadRevisionBlocks(revision.revisionID)
 
   def build(): IndexStatus = {
     IndexStatus(
@@ -69,34 +57,6 @@
     import spark.implicits._
     val ndims: Int = rev.transformations.size
     revisionFiles
-<<<<<<< HEAD
-      .groupByKey(_._1)
-      .mapGroups((cube, f) => {
-        var minMaxWeight = Int.MaxValue
-        var elementCount = 0L
-        val files = Vector.newBuilder[QbeastBlock]
-        for ((_, file) <- f) {
-          elementCount += file.elementCount
-          val maxWeight = file.maxWeight.value
-          if (maxWeight < minMaxWeight) {
-            minMaxWeight = maxWeight
-          }
-          files += file
-        }
-        val cubeId = rev.createCubeId(cube)
-        val cubeStatus = if (minMaxWeight == Int.MaxValue) {
-          CubeStatus(
-            cubeId,
-            Weight.MaxValue,
-            NormalizedWeight(rev.desiredCubeSize, elementCount),
-            files.result())
-        } else {
-          val w = Weight(minMaxWeight)
-          CubeStatus(cubeId, w, NormalizedWeight(w), files.result())
-        }
-        (cubeStatus.cubeId, cubeStatus)
-      })
-=======
       .groupBy(TagColumns.cube)
       .agg(
         weight(min(TagColumns.maxWeight)).as("maxWeight"),
@@ -109,7 +69,6 @@
           "normalizedWeight"),
         col("files"))
       .as[CubeStatus]
->>>>>>> c33e9678
       .collect()
       .foreach(row => builder += row.cubeId -> row)
     builder.result()

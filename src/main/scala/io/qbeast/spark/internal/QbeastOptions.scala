--- conflicted
+++ resolved
@@ -111,16 +111,12 @@
     QbeastOptions(columnsToIndex, desiredCubeSize, stats, txnAppId, txnVersion)
   }
 
-<<<<<<< HEAD
   /**
    * The empty options to be used as a placeholder.
    */
   lazy val empty: QbeastOptions = QbeastOptions(Seq.empty, DEFAULT_CUBE_SIZE, None, None, None)
 
-  def loadTableIDFromParameters(parameters: Map[String, String]): QTableID = {
-=======
   def loadTableIDFromOptions(options: Map[String, String]): QTableID = {
->>>>>>> 468c86db
     new QTableID(
       options.getOrElse(
         PATH, {

--- conflicted
+++ resolved
@@ -6,7 +6,6 @@
 import io.qbeast.context.QbeastContext
 import io.qbeast.context.QbeastContext.metadataManager
 import io.qbeast.spark.internal.QbeastOptions
-import io.qbeast.spark.internal.QbeastOptions.checkQbeastProperties
 import io.qbeast.spark.internal.sources.v2.QbeastTableImpl
 import io.qbeast.spark.table.IndexedTableFactory
 import org.apache.hadoop.fs.{FileStatus, Path}
@@ -35,10 +34,10 @@
  * Qbeast data source is implementation of Spark data source API V1.
  */
 class QbeastDataSource private[sources] (private val tableFactory: IndexedTableFactory)
-    extends RelationProvider
+    extends TableProvider
     with CreatableRelationProvider
     with DataSourceRegister
-    with TableProvider {
+    with RelationProvider {
 
   /**
    * Constructor to be used by Spark.
@@ -89,16 +88,11 @@
       parameters: Map[String, String],
       data: DataFrame): BaseRelation = {
 
-<<<<<<< HEAD
-    checkQbeastProperties(parameters)
-    val tableId = QbeastOptions.loadTableIDFromParameters(parameters)
-=======
     require(
       parameters.contains("columnsToIndex") || mode == SaveMode.Append,
       throw AnalysisExceptionFactory.create("'columnsToIndex' is not specified"))
 
-    val tableId = SparkToQTypesUtils.loadFromParameters(parameters)
->>>>>>> 966b007f
+    val tableId = QbeastOptions.loadTableIDFromParameters(parameters)
     val table = tableFactory.getIndexedTable(tableId)
     mode match {
       case SaveMode.Append => table.save(data, parameters, append = true)

--- conflicted
+++ resolved
@@ -67,7 +67,7 @@
 
     // Whether the update contains a new revision or not
     def isNewRevision = isOverwriteOperation || qbeastSnapshot.isInitial ||
-      !qbeastSnapshot.lastSpaceRevision.contains(data, columnsToIndex)
+      !qbeastSnapshot.lastRevision.contains(data, columnsToIndex)
 
     val (qbeastData, spaceRevision, weightMap) =
       if (isNewRevision) {
@@ -121,19 +121,7 @@
       fs.mkdirs(deltaLog.logPath)
     }
 
-<<<<<<< HEAD
-    val (qbeastData, revision, weightMap) =
-      if (mode == SaveMode.Overwrite || qbeastSnapshot.isInitial ||
-        !qbeastSnapshot.lastRevision.contains(data, columnsToIndex)) {
-        oTreeAlgorithm.indexFirst(data, columnsToIndex)
-      } else {
-        oTreeAlgorithm.indexNext(data, qbeastSnapshot.lastRevisionData, announcedSet)
-      }
-
-    val newFiles = writeFiles(qbeastData, revision, weightMap)
-=======
     val newFiles = writeFiles(qbeastData, spaceRevision, weightMap)
->>>>>>> 49eaad55
     val addFiles = newFiles.collect { case a: AddFile => a }
     val deletedFiles = (mode, partitionFilters) match {
       case (SaveMode.Overwrite, None) =>
@@ -199,12 +187,7 @@
         factory = factory,
         serConf = serConf,
         qbeastColumns = qbeastColumns,
-        columnsToIndex = columnsToIndex,
-<<<<<<< HEAD
         revision = revision,
-=======
-        revisionTimestamp = spaceRevision.timestamp,
->>>>>>> 49eaad55
         weightMap = weightMap)
     qbeastData
       .repartition(col(cubeColumnName), col(stateColumnName))
@@ -216,10 +199,4 @@
 
   }
 
-<<<<<<< HEAD
-  override protected val canMergeSchema: Boolean = true
-  override protected val canOverwriteSchema: Boolean = true
-
-=======
->>>>>>> 49eaad55
 }
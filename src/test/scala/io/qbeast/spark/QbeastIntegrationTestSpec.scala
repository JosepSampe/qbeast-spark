--- conflicted
+++ resolved
@@ -35,7 +35,6 @@
   // This reduce the verbosity of Spark
   Logger.getLogger("org.apache").setLevel(Level.WARN)
 
-<<<<<<< HEAD
   def loadTestData(spark: SparkSession): DataFrame = spark.read
     .format("csv")
     .option("header", "true")
@@ -58,8 +57,6 @@
       .save(tmpDir)
   }
 
-  def withExtendedSpark[T](testCode: SparkSession => T): T = {
-=======
   /**
    * This function is used to create a spark session with the given configuration.
    * @param sparkConf the configuration
@@ -69,7 +66,6 @@
    */
   def withExtendedSpark[T](sparkConf: SparkConf = new SparkConf())(
       testCode: SparkSession => T): T = {
->>>>>>> 86066882
     val spark = SparkSession
       .builder()
       .master("local[8]")

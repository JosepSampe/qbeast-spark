package io.qbeast.spark.index

import io.qbeast.IISeq
import io.qbeast.TestClasses._
import io.qbeast.core.model.{
  CubeNormalizedWeight,
  DoubleDataType,
  FloatDataType,
  IntegerDataType,
  QTableID,
  Revision
}
import io.qbeast.core.transform.{HashTransformation, LinearTransformation, Transformer}
import io.qbeast.spark.QbeastIntegrationTestSpec
import io.qbeast.spark.index.DoublePassOTreeDataAnalyzer.{
  calculateRevisionChanges,
  estimateCubeWeights,
  estimatePartitionCubeWeights
}
import io.qbeast.spark.index.QbeastColumns.weightColumnName
import io.qbeast.spark.utils.SparkToQTypesUtils
import org.apache.spark.sql.{Dataset, SparkSession}
import org.apache.spark.sql.functions._
import org.apache.spark.sql.types.StructField
import org.scalatest.matchers.must.Matchers.convertToAnyMustWrapper

class DoublePassOTreeDataAnalyzerTest extends QbeastIntegrationTestSpec {

  private def createDF(size: Int, spark: SparkSession): Dataset[T3] = {
    import spark.implicits._

    0.to(size)
      .map(i => T3(i, i.toDouble, i.toString, i.toFloat))
      .toDF()
      .as[T3]

  }

  private def createTransformers(columnsSchema: Seq[StructField]): IISeq[Transformer] = {
    columnsSchema
      .map(field => Transformer(field.name, SparkToQTypesUtils.convertDataTypes(field.dataType)))
      .toIndexedSeq
  }

  it should "calculateRevisionChanges correctly on single column" in withSpark { spark =>
    val dataFrame = createDF(10000, spark).toDF()
    val columnsToIndex = Seq("c")
    val columnsSchema = dataFrame.schema.filter(f => columnsToIndex.contains(f.name))
    val columnTransformers = createTransformers(columnsSchema)
    val emptyRevision =
      Revision(0, 1000, QTableID("test"), 1000, columnTransformers, Seq.empty.toIndexedSeq)
    val columnStats = DoublePassOTreeDataAnalyzer.getColumnStats(dataFrame, columnTransformers)

<<<<<<< HEAD
    val revision = calculateRevisionChanges(dataFrame, emptyRevision).get.createNewRevision
=======
    val revision = calculateRevisionChanges(columnStats, emptyRevision).get.newRevision
>>>>>>> 86066882

    revision.revisionID shouldBe 1L
    revision.columnTransformers.size shouldBe 1
    revision.transformations.size shouldBe 1

    val columnTransformer = revision.columnTransformers.head
    columnTransformer.columnName shouldBe "c"
    columnTransformer.spec shouldBe s"c:hashing"

    val transformation = revision.transformations.head
    transformation mustBe a[HashTransformation]

  }

  it should "calculateRevisionChanges correctly on hashing types" in withSpark { spark =>
    import spark.implicits._

    val dataFrame = 0
      .to(10000)
      .map(i => TestStrings(s"$i", s"${i * i}", s"${i * 2}"))
      .toDF()
      .as[TestStrings]

    val columnsToIndex = Seq("a", "b", "c")
    val columnsSchema = dataFrame.schema.filter(f => columnsToIndex.contains(f.name))
    val columnTransformers = createTransformers(columnsSchema)
    val emptyRevision =
      Revision(0, 1000, QTableID("test"), 1000, columnTransformers, Seq.empty.toIndexedSeq)
    val columnStats =
      DoublePassOTreeDataAnalyzer.getColumnStats(dataFrame.toDF(), columnTransformers)

<<<<<<< HEAD
    val revision = calculateRevisionChanges(dataFrame.toDF(), emptyRevision).get.createNewRevision
=======
    val revision = calculateRevisionChanges(columnStats, emptyRevision).get.newRevision
>>>>>>> 86066882

    revision.columnTransformers.length shouldBe columnsToIndex.length
    revision.transformations.length shouldBe columnsToIndex.length
    revision.transformations shouldBe Vector.fill(columnsToIndex.length)(HashTransformation())
  }

  it should "calculateRevisionChanges correctly on different types" in withSpark { spark =>
    val dataFrame = createDF(10000, spark).toDF()
    val columnsToIndex = dataFrame.columns
    val columnsSchema = dataFrame.schema.filter(f => columnsToIndex.contains(f.name))
    val columnTransformers = createTransformers(columnsSchema)
    val columnStats = DoublePassOTreeDataAnalyzer.getColumnStats(dataFrame, columnTransformers)

    val emptyRevision =
      Revision(0, 1000, QTableID("test"), 1000, columnTransformers, Seq.empty.toIndexedSeq)

    val revisionChanges = calculateRevisionChanges(columnStats, emptyRevision)
    revisionChanges shouldBe defined
    revisionChanges.get.supersededRevision shouldBe emptyRevision
    revisionChanges.get.transformationsChanges.count(_.isDefined) shouldBe columnsToIndex.length
    revisionChanges.get.desiredCubeSizeChange shouldBe None
    revisionChanges.get.columnTransformersChanges shouldBe Vector.empty

    val revision = revisionChanges.get.createNewRevision

    revision.revisionID shouldBe 1L
    revision.columnTransformers.size shouldBe columnsToIndex.length
    revision.columnTransformers.map(_.columnName) shouldBe columnsToIndex
    revision.transformations.size shouldBe columnsToIndex.length

    revision.transformations shouldBe Vector(
      LinearTransformation(0, 10000, IntegerDataType),
      LinearTransformation(0.0, 10000.0, DoubleDataType),
      HashTransformation(),
      LinearTransformation(0.0.toFloat, 10000.0.toFloat, FloatDataType))

  }

  it should "calculateRevisionChanges when the space gets bigger" in withSpark { spark =>
    import spark.implicits._

    val data = createDF(10000, spark)
    val columnsToIndex = data.columns
    val columnsSchema = data.schema.filter(f => columnsToIndex.contains(f.name))
    val columnTransformers = createTransformers(columnsSchema)
    val columnStats =
      DoublePassOTreeDataAnalyzer.getColumnStats(data.toDF(), columnTransformers)

    val emptyRevision =
      Revision(0, 1000, QTableID("test"), 1000, columnTransformers, Seq.empty.toIndexedSeq)

<<<<<<< HEAD
    val revision = calculateRevisionChanges(data.toDF(), emptyRevision).get.createNewRevision
=======
    val revision = calculateRevisionChanges(columnStats, emptyRevision).get.newRevision
>>>>>>> 86066882

    val spaceMultiplier = 2
    val newRevisionDataFrame =
      data.map(t3 =>
        t3.copy(
          a = t3.a * spaceMultiplier,
          b = t3.b * spaceMultiplier,
          d = t3.d * spaceMultiplier))
    val newColumnStats =
      DoublePassOTreeDataAnalyzer.getColumnStats(newRevisionDataFrame.toDF(), columnTransformers)

    val revisionChanges =
<<<<<<< HEAD
      calculateRevisionChanges(newRevisionDataFrame.toDF(), revision)
    val newRevision = revisionChanges.get.createNewRevision
=======
      calculateRevisionChanges(newColumnStats, revision)
    val newRevision = revisionChanges.get.newRevision
>>>>>>> 86066882

    newRevision.revisionID shouldBe 2L
    newRevision.columnTransformers.size shouldBe columnsToIndex.length
    newRevision.columnTransformers.map(_.columnName) shouldBe columnsToIndex
    newRevision.transformations.size shouldBe columnsToIndex.length

    newRevision.transformations shouldBe Vector(
      LinearTransformation(0, 10000 * spaceMultiplier, IntegerDataType),
      LinearTransformation(0.0, 10000.0 * spaceMultiplier, DoubleDataType),
      HashTransformation(),
      LinearTransformation(0.0.toFloat, (10000.0 * spaceMultiplier).toFloat, FloatDataType))

  }

  it should "estimatePartitionCubeWeights" in withSpark { spark =>
    val data = createDF(10000, spark)
    val columnsSchema = data.schema
    val columnTransformers = createTransformers(columnsSchema)
    val columnStats = DoublePassOTreeDataAnalyzer.getColumnStats(data.toDF(), columnTransformers)

    val emptyRevision =
      Revision(0, 1000, QTableID("test"), 1000, columnTransformers, Seq.empty.toIndexedSeq)
<<<<<<< HEAD
    val revision = calculateRevisionChanges(data.toDF(), emptyRevision).get.createNewRevision
=======
    val revision = calculateRevisionChanges(columnStats, emptyRevision).get.newRevision
>>>>>>> 86066882

    val weightedDataFrame =
      data.withColumn(weightColumnName, lit(scala.util.Random.nextInt()))
    val cubeNormalizedWeights =
      weightedDataFrame.transform(
<<<<<<< HEAD
        estimatePartitionCubeWeights(revision, Set.empty, isReplication = false))
=======
        estimatePartitionCubeWeights(revision, indexStatus, isReplication = false, columnStats))
>>>>>>> 86066882

    val partitions = weightedDataFrame.rdd.getNumPartitions

    cubeNormalizedWeights
      .collect()
      .groupBy(_.cubeBytes)
      .foreach { case (_, weights: Array[CubeNormalizedWeight]) =>
        weights.foreach(w => w.normalizedWeight shouldBe >(0.0))
        weights.length shouldBe <=(partitions)
      }
  }

  it should "estimateCubeWeights" in withSpark { spark =>
    val data = createDF(10000, spark)
    val columnsSchema = data.schema
    val columnTransformers = createTransformers(columnsSchema)
    val columnStats = DoublePassOTreeDataAnalyzer.getColumnStats(data.toDF(), columnTransformers)

    val emptyRevision =
      Revision(0, 1000, QTableID("test"), 1000, columnTransformers, Seq.empty.toIndexedSeq)
<<<<<<< HEAD
    val revision = calculateRevisionChanges(data.toDF(), emptyRevision).get.createNewRevision
=======
    val revision = calculateRevisionChanges(columnStats, emptyRevision).get.newRevision
>>>>>>> 86066882

    val weightedDataFrame =
      data.withColumn(weightColumnName, lit(scala.util.Random.nextInt()))
    val cubeNormalizedWeights =
      weightedDataFrame.transform(
<<<<<<< HEAD
        estimatePartitionCubeWeights(revision, Set.empty, isReplication = false))
=======
        estimatePartitionCubeWeights(revision, indexStatus, isReplication = false, columnStats))
>>>>>>> 86066882

    val cubeWeights = cubeNormalizedWeights.transform(estimateCubeWeights(revision))
    cubeWeights.columns.length shouldBe 2

    val cubeWeightsCollect = cubeWeights.collect()
    cubeWeightsCollect.map(_._1).distinct.length shouldBe cubeWeightsCollect.length
    cubeWeightsCollect.foreach { case (_, weight) =>
      weight shouldBe >(0.0)
    }

  }

}<|MERGE_RESOLUTION|>--- conflicted
+++ resolved
@@ -6,6 +6,7 @@
   CubeNormalizedWeight,
   DoubleDataType,
   FloatDataType,
+  IndexStatus,
   IntegerDataType,
   QTableID,
   Revision
@@ -51,11 +52,7 @@
       Revision(0, 1000, QTableID("test"), 1000, columnTransformers, Seq.empty.toIndexedSeq)
     val columnStats = DoublePassOTreeDataAnalyzer.getColumnStats(dataFrame, columnTransformers)
 
-<<<<<<< HEAD
-    val revision = calculateRevisionChanges(dataFrame, emptyRevision).get.createNewRevision
-=======
-    val revision = calculateRevisionChanges(columnStats, emptyRevision).get.newRevision
->>>>>>> 86066882
+    val revision = calculateRevisionChanges(columnStats, emptyRevision).get.newRevision
 
     revision.revisionID shouldBe 1L
     revision.columnTransformers.size shouldBe 1
@@ -87,11 +84,7 @@
     val columnStats =
       DoublePassOTreeDataAnalyzer.getColumnStats(dataFrame.toDF(), columnTransformers)
 
-<<<<<<< HEAD
-    val revision = calculateRevisionChanges(dataFrame.toDF(), emptyRevision).get.createNewRevision
-=======
-    val revision = calculateRevisionChanges(columnStats, emptyRevision).get.newRevision
->>>>>>> 86066882
+    val revision = calculateRevisionChanges(columnStats, emptyRevision).get.newRevision
 
     revision.columnTransformers.length shouldBe columnsToIndex.length
     revision.transformations.length shouldBe columnsToIndex.length
@@ -115,7 +108,7 @@
     revisionChanges.get.desiredCubeSizeChange shouldBe None
     revisionChanges.get.columnTransformersChanges shouldBe Vector.empty
 
-    val revision = revisionChanges.get.createNewRevision
+    val revision = revisionChanges.get.newRevision
 
     revision.revisionID shouldBe 1L
     revision.columnTransformers.size shouldBe columnsToIndex.length
@@ -143,11 +136,7 @@
     val emptyRevision =
       Revision(0, 1000, QTableID("test"), 1000, columnTransformers, Seq.empty.toIndexedSeq)
 
-<<<<<<< HEAD
-    val revision = calculateRevisionChanges(data.toDF(), emptyRevision).get.createNewRevision
-=======
-    val revision = calculateRevisionChanges(columnStats, emptyRevision).get.newRevision
->>>>>>> 86066882
+    val revision = calculateRevisionChanges(columnStats, emptyRevision).get.newRevision
 
     val spaceMultiplier = 2
     val newRevisionDataFrame =
@@ -160,13 +149,8 @@
       DoublePassOTreeDataAnalyzer.getColumnStats(newRevisionDataFrame.toDF(), columnTransformers)
 
     val revisionChanges =
-<<<<<<< HEAD
-      calculateRevisionChanges(newRevisionDataFrame.toDF(), revision)
-    val newRevision = revisionChanges.get.createNewRevision
-=======
       calculateRevisionChanges(newColumnStats, revision)
     val newRevision = revisionChanges.get.newRevision
->>>>>>> 86066882
 
     newRevision.revisionID shouldBe 2L
     newRevision.columnTransformers.size shouldBe columnsToIndex.length
@@ -189,21 +173,14 @@
 
     val emptyRevision =
       Revision(0, 1000, QTableID("test"), 1000, columnTransformers, Seq.empty.toIndexedSeq)
-<<<<<<< HEAD
-    val revision = calculateRevisionChanges(data.toDF(), emptyRevision).get.createNewRevision
-=======
-    val revision = calculateRevisionChanges(columnStats, emptyRevision).get.newRevision
->>>>>>> 86066882
-
+    val revision = calculateRevisionChanges(columnStats, emptyRevision).get.newRevision
+
+    val indexStatus = IndexStatus(revision, Set.empty)
     val weightedDataFrame =
       data.withColumn(weightColumnName, lit(scala.util.Random.nextInt()))
     val cubeNormalizedWeights =
       weightedDataFrame.transform(
-<<<<<<< HEAD
-        estimatePartitionCubeWeights(revision, Set.empty, isReplication = false))
-=======
         estimatePartitionCubeWeights(revision, indexStatus, isReplication = false, columnStats))
->>>>>>> 86066882
 
     val partitions = weightedDataFrame.rdd.getNumPartitions
 
@@ -224,21 +201,14 @@
 
     val emptyRevision =
       Revision(0, 1000, QTableID("test"), 1000, columnTransformers, Seq.empty.toIndexedSeq)
-<<<<<<< HEAD
-    val revision = calculateRevisionChanges(data.toDF(), emptyRevision).get.createNewRevision
-=======
-    val revision = calculateRevisionChanges(columnStats, emptyRevision).get.newRevision
->>>>>>> 86066882
-
+    val revision = calculateRevisionChanges(data.toDF(), emptyRevision).get.newRevision
+
+    val indexStatus = IndexStatus(revision, Set.empty)
     val weightedDataFrame =
       data.withColumn(weightColumnName, lit(scala.util.Random.nextInt()))
     val cubeNormalizedWeights =
       weightedDataFrame.transform(
-<<<<<<< HEAD
-        estimatePartitionCubeWeights(revision, Set.empty, isReplication = false))
-=======
         estimatePartitionCubeWeights(revision, indexStatus, isReplication = false, columnStats))
->>>>>>> 86066882
 
     val cubeWeights = cubeNormalizedWeights.transform(estimateCubeWeights(revision))
     cubeWeights.columns.length shouldBe 2

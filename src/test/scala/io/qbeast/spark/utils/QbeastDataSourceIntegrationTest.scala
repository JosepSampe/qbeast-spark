/*
 * Copyright 2021 Qbeast Analytics, S.L.
 */
package io.qbeast.spark.utils

<<<<<<< HEAD
import io.qbeast.spark.QbeastIntegrationTestSpec
import io.qbeast.spark.index.CubeId
import io.qbeast.spark.table.QbeastTable
import org.apache.spark.sql.SparkSession

class QbeastDataSourceIntegrationTest extends QbeastIntegrationTestSpec {

=======
import io.qbeast.core.model.CubeId
import io.qbeast.spark.{QbeastIntegrationTestSpec, QbeastTable}
import io.qbeast.spark.delta.OTreeIndex
import org.apache.spark.sql.execution.FileSourceScanExec
import org.apache.spark.sql.functions._
import org.apache.spark.sql.{DataFrame, SparkSession}

class QbeastDataSourceIntegrationTest extends QbeastIntegrationTestSpec {

  private def loadTestData(spark: SparkSession): DataFrame = spark.read
    .format("csv")
    .option("header", "true")
    .option("inferSchema", "true")
    .load("src/test/resources/ecommerce100K_2019_Oct.csv")
    .distinct()

  private def writeTestData(
      data: DataFrame,
      columnsToIndex: Seq[String],
      cubeSize: Int,
      tmpDir: String): Unit = {

    data.write
      .mode("overwrite")
      .format("qbeast")
      .options(
        Map("columnsToIndex" -> columnsToIndex.mkString(","), "cubeSize" -> cubeSize.toString))
      .save(tmpDir)
  }

>>>>>>> d9bd04aa
  "the Qbeast data source" should
    "expose the original number of columns and rows" in withQbeastContextSparkAndTmpDir {
      (spark, tmpDir) =>
        {
          val data = loadTestData(spark)
          writeTestData(data, Seq("user_id", "product_id"), 10000, tmpDir)

          val indexed = spark.read.format("qbeast").load(tmpDir)

          data.count() shouldBe indexed.count()

          assertLargeDatasetEquality(indexed, data, orderedComparison = false)

          data.columns.toSet shouldBe indexed.columns.toSet

        }
    }

  it should "index correctly on bigger spaces" in withQbeastContextSparkAndTmpDir {
    (spark, tmpDir) =>
      {
        val data = loadTestData(spark)
          .withColumn("user_id", lit(col("user_id") * Long.MaxValue))
        // WRITE SOME DATA
        data.write
          .mode("overwrite")
          .format("qbeast")
          .option("columnsToIndex", "user_id,product_id")
          .save(tmpDir)

        val indexed = spark.read.format("qbeast").load(tmpDir)

        data.count() shouldBe indexed.count()

        assertLargeDatasetEquality(indexed, data, orderedComparison = false)

        data.columns.toSet shouldBe indexed.columns.toSet

      }
  }

  it should "index correctly on overwrite" in withQbeastContextSparkAndTmpDir { (spark, tmpDir) =>
    {
      val data = loadTestData(spark)
      // WRITE SOME DATA
      writeTestData(data, Seq("user_id", "product_id"), 10000, tmpDir)

      // OVERWRITE
      writeTestData(data, Seq("user_id", "product_id"), 10000, tmpDir)

      val indexed = spark.read.format("qbeast").load(tmpDir)

      data.count() shouldBe indexed.count()

      assertLargeDatasetEquality(indexed, data, orderedComparison = false)

      data.columns.toSet shouldBe indexed.columns.toSet

    }
  }
  it should
    "work with indexed columns within 0 and 1" in withQbeastContextSparkAndTmpDir {
      (spark, tmpDir) =>
        {
          import org.apache.spark.sql.functions._
          import spark.implicits._
          val data = loadTestData(spark)
          val stats = data
            .agg(
              max('user_id).as("max_user_id"),
              min('user_id).as("min_user_id"),
              max('product_id).as("max_product_id"),
              min('product_id).as("min_product_id"))
            .collect()
            .head
          val (max_user, min_user, max_p, min_p) = {
            (stats.getInt(0), stats.getInt(1), stats.getInt(2), stats.getInt(3))
          }
          val norm_user = udf((v: Int) => (v - min_user).toDouble / (max_user - min_user))
          val norm_p = udf((v: Int) => (v - min_p).toDouble / (max_p - min_p))

          val normalizedData = data
            .withColumn("tmp_user_id", norm_user('user_id))
            .withColumn("tmp_norm_p", norm_p('product_id))
            .drop("user_id", "product_id")
            .withColumnRenamed("tmp_user_id", "user_id")
            .withColumnRenamed("tmp_norm_p", "product_id")

          writeTestData(normalizedData, Seq("user_id", "product_id"), 10000, tmpDir)

          val indexed = spark.read.format("qbeast").load(tmpDir)

          normalizedData.count() shouldBe indexed.count()

          assertLargeDatasetEquality(indexed, normalizedData, orderedComparison = false)

          normalizedData.columns.toSet shouldBe indexed.columns.toSet

        }
    }
  "the Qbeast data source" should
    "not replicate any point if there are optimizations" in withQbeastContextSparkAndTmpDir {
      (spark, tmpDir) =>
        {
          val data = loadTestData(spark)
          writeTestData(data, Seq("user_id", "product_id"), 10000, tmpDir)

          val indexed = spark.read.format("parquet").load(tmpDir)
          assertLargeDatasetEquality(indexed, data, orderedComparison = false)

        }
    }

  it should
<<<<<<< HEAD
=======
    "filter the files to read" in withQbeastContextSparkAndTmpDir { (spark, tmpDir) =>
      {
        val data = loadTestData(spark)

        writeTestData(data, Seq("user_id", "product_id"), 10000, tmpDir)

        val df = spark.read.format("qbeast").load(tmpDir)
        val dfDelta = spark.read.format("delta").load(tmpDir)
        val precision = 0.1

        val query = df.sample(withReplacement = false, precision)
        val deltaQuery = dfDelta.sample(withReplacement = false, precision)

        val executionPlan = query.queryExecution.executedPlan.collectLeaves()

        executionPlan.exists(p =>
          p
            .asInstanceOf[FileSourceScanExec]
            .relation
            .location
            .isInstanceOf[OTreeIndex]) shouldBe true

        val filesDeltaQuery =
          deltaQuery
            .withColumn("input_file", input_file_name())
            .select("input_file")
            .distinct()
            .collect()
        val filesQbeastQuery = query
          .withColumn("input_file", input_file_name())
          .select("input_file")
          .distinct()
          .collect()

        filesQbeastQuery.length shouldBe <=(filesDeltaQuery.length)
        filesQbeastQuery.foreach(f => filesDeltaQuery should contain(f))

      }
    }

  it should
    "return a valid sample of the original dataset" in withQbeastContextSparkAndTmpDir {
      (spark, tmpDir) =>
        {
          val data = loadTestData(spark)

          writeTestData(data, Seq("user_id", "product_id"), 10000, tmpDir)

          val df = spark.read.format("qbeast").load(tmpDir)
          val dataSize = data.count()
          // We allow a 1% of tolerance in the sampling
          val tolerance = 0.01

          List(0.1, 0.2, 0.5, 0.7, 0.99).foreach(precision => {
            val result = df
              .sample(withReplacement = false, precision)
              .count()
              .toDouble

            result shouldBe (dataSize * precision) +- dataSize * precision * tolerance
          })

          // Testing collect() method
          df.sample(withReplacement = false, 0.1)
            .collect()
            .length
            .toDouble shouldBe (dataSize * 0.1) +- dataSize * 0.1 * tolerance

          data.columns.toSet shouldBe df.columns.toSet

        }
    }

  it should
>>>>>>> d9bd04aa
    "append data to the original dataset" in withQbeastContextSparkAndTmpDir { (spark, tmpDir) =>
      {
        val data = loadTestData(spark)
        val columnsToIndex = Seq("user_id", "product_id")
        val cubeSize = 10000
        writeTestData(data, columnsToIndex, cubeSize, tmpDir)

        val appendData = spark.read
          .format("csv")
          .option("header", "true")
          .option("inferSchema", "true")
          .load("src/test/resources/ecommerce300k_2019_Nov.csv")

        appendData.write
          .mode("append")
          .format("qbeast")
          .options(
            Map(
              "columnsToIndex" -> columnsToIndex.mkString(","),
              "cubeSize" -> cubeSize.toString))
          .save(tmpDir)

        val df = spark.read.format("qbeast").load(tmpDir)
        val dataSize = data.count() + appendData.count()

        df.count() shouldBe dataSize

        val precision = 0.1
        val tolerance = 0.01
        // We allow a 1% of tolerance in the sampling
        df.sample(withReplacement = false, precision)
          .count()
          .toDouble shouldBe (dataSize * precision) +- dataSize * precision * tolerance

      }
    }

  def optimize(spark: SparkSession, tmpDir: String, times: Int): Unit = {
    val qbeastTable = QbeastTable.forPath(spark, tmpDir)
    (0 until times).foreach(_ => { qbeastTable.analyze(); qbeastTable.optimize() })

  }

<<<<<<< HEAD
  "An optimized index" should
    "erase cube information when overwrited" in withQbeastContextSparkAndTmpDir {
      (spark, tmpDir) =>
        {
          // val tmpDir = "/tmp/qbeast3"
          val data = loadTestData(spark)

          data.write
            .mode("error")
            .format("qbeast")
            .option("columnsToIndex", "user_id,product_id")
            .save(tmpDir)
=======
  "An optimized index" should "sample correctly" in withQbeastContextSparkAndTmpDir {
    (spark, tmpDir) =>
      {
        val data = loadTestData(spark)

        writeTestData(data, Seq("user_id", "product_id"), 10000, tmpDir)

        val df = spark.read.format("qbeast").load(tmpDir)

        // analyze and optimize the index 3 times
        optimize(spark, tmpDir, 3)
        val dataSize = data.count()

        df.count() shouldBe dataSize

        val tolerance = 0.01
        List(0.1, 0.2, 0.5, 0.7, 0.99).foreach(precision => {
          val result = df
            .sample(withReplacement = false, precision)
            .count()
            .toDouble

          result shouldBe (dataSize * precision) +- dataSize * precision * tolerance
        })
      }
  }

  it should "erase cube information when overwritten" in withQbeastContextSparkAndTmpDir {
    (spark, tmpDir) =>
      {
        // val tmpDir = "/tmp/qbeast3"
        val data = loadTestData(spark)

        writeTestData(data, Seq("user_id", "product_id"), 10000, tmpDir)
>>>>>>> d9bd04aa

          // analyze and optimize the index 3 times
          optimize(spark, tmpDir, 3)

<<<<<<< HEAD
          // Overwrite table
          data.write
            .mode("overwrite")
            .format("qbeast")
            .option("columnsToIndex", "user_id,product_id")
            .save(tmpDir)
=======
        // Overwrite table
        writeTestData(data, Seq("user_id", "product_id"), 10000, tmpDir)
>>>>>>> d9bd04aa

          val qbeastTable = QbeastTable.forPath(spark, tmpDir)

          qbeastTable.analyze() shouldBe Seq(CubeId.root(2).string)

        }
    }

}<|MERGE_RESOLUTION|>--- conflicted
+++ resolved
@@ -3,15 +3,6 @@
  */
 package io.qbeast.spark.utils
 
-<<<<<<< HEAD
-import io.qbeast.spark.QbeastIntegrationTestSpec
-import io.qbeast.spark.index.CubeId
-import io.qbeast.spark.table.QbeastTable
-import org.apache.spark.sql.SparkSession
-
-class QbeastDataSourceIntegrationTest extends QbeastIntegrationTestSpec {
-
-=======
 import io.qbeast.core.model.CubeId
 import io.qbeast.spark.{QbeastIntegrationTestSpec, QbeastTable}
 import io.qbeast.spark.delta.OTreeIndex
@@ -42,7 +33,6 @@
       .save(tmpDir)
   }
 
->>>>>>> d9bd04aa
   "the Qbeast data source" should
     "expose the original number of columns and rows" in withQbeastContextSparkAndTmpDir {
       (spark, tmpDir) =>
@@ -157,8 +147,6 @@
     }
 
   it should
-<<<<<<< HEAD
-=======
     "filter the files to read" in withQbeastContextSparkAndTmpDir { (spark, tmpDir) =>
       {
         val data = loadTestData(spark)
@@ -233,7 +221,6 @@
     }
 
   it should
->>>>>>> d9bd04aa
     "append data to the original dataset" in withQbeastContextSparkAndTmpDir { (spark, tmpDir) =>
       {
         val data = loadTestData(spark)
@@ -277,20 +264,6 @@
 
   }
 
-<<<<<<< HEAD
-  "An optimized index" should
-    "erase cube information when overwrited" in withQbeastContextSparkAndTmpDir {
-      (spark, tmpDir) =>
-        {
-          // val tmpDir = "/tmp/qbeast3"
-          val data = loadTestData(spark)
-
-          data.write
-            .mode("error")
-            .format("qbeast")
-            .option("columnsToIndex", "user_id,product_id")
-            .save(tmpDir)
-=======
   "An optimized index" should "sample correctly" in withQbeastContextSparkAndTmpDir {
     (spark, tmpDir) =>
       {
@@ -325,28 +298,18 @@
         val data = loadTestData(spark)
 
         writeTestData(data, Seq("user_id", "product_id"), 10000, tmpDir)
->>>>>>> d9bd04aa
-
-          // analyze and optimize the index 3 times
-          optimize(spark, tmpDir, 3)
-
-<<<<<<< HEAD
-          // Overwrite table
-          data.write
-            .mode("overwrite")
-            .format("qbeast")
-            .option("columnsToIndex", "user_id,product_id")
-            .save(tmpDir)
-=======
+
+        // analyze and optimize the index 3 times
+        optimize(spark, tmpDir, 3)
+
         // Overwrite table
         writeTestData(data, Seq("user_id", "product_id"), 10000, tmpDir)
->>>>>>> d9bd04aa
-
-          val qbeastTable = QbeastTable.forPath(spark, tmpDir)
-
-          qbeastTable.analyze() shouldBe Seq(CubeId.root(2).string)
-
-        }
-    }
+
+        val qbeastTable = QbeastTable.forPath(spark, tmpDir)
+
+        qbeastTable.analyze() shouldBe Seq(CubeId.root(2).string)
+
+      }
+  }
 
 }